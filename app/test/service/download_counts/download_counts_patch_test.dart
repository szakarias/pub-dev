--- conflicted
+++ resolved
@@ -422,7 +422,6 @@
     expect(secondRange.versionRange, '>=1.1.2-0 <1.1.3');
     expect(secondRange.counts.take(1).toList(), [4]);
 
-<<<<<<< HEAD
     expect(countData.majorRangeCounts.length, 1);
     var majorRange = countData.majorRangeCounts.first;
     expect(majorRange.versionRange, '>=1.0.0-0 <2.0.0');
@@ -432,9 +431,7 @@
     var minorRange = countData.minorRangeCounts.first;
     expect(minorRange.versionRange, '>=1.1.0-0 <1.2.0');
     expect(minorRange.counts.take(4), [6, 0, 0, 0]);
-=======
     expect(countData.totalCounts.take(4), [6, 0, 0, 0]);
->>>>>>> c8c23190
 
     final versionCounts = {
       '1.1.0': 10,
